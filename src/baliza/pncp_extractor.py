--- conflicted
+++ resolved
@@ -387,13 +387,9 @@
         "max_days": 365,
         "supports_date_range": False,
         "requires_single_date": True,  # This endpoint doesn't use date chunking
-<<<<<<< HEAD
         "requires_future_date": True,  # This endpoint needs current/future dates
         "future_days_offset": 90,  # Use 90 days in the future to capture most active contracts
         # No iterate_modalidades - captures more data without it
-=======
-        "iterate_modalidades": [m.value for m in ModalidadeContratacao],
->>>>>>> 728b7e96
         "page_size": 50,  # OpenAPI spec: max 50 for contratacoes endpoints
     },
     # Note: PCA usuario endpoint requires anoPca and idUsuario parameters
@@ -1169,29 +1165,11 @@
                 # Enqueue page 1 response
                 # Task ID format: {endpoint_name}_{YYYY-MM-DD} or {endpoint_name}_{YYYY-MM-DD}_modalidade_{N}
                 # Since endpoint names can contain underscores, we need to extract the date part from the end
-<<<<<<< HEAD
                 match = re.match(r'^(.+)_(\d{4}-\d{2}-\d{2})(?:_modalidade_\d+)?$', task_id)
                 if match:
                     endpoint_name_part = match.group(1)
                     data_date_str = match.group(2)
                     data_date = datetime.fromisoformat(data_date_str).date()
-=======
-                # Extract the base endpoint name and date from the task_id
-                # Format: {endpoint_name}_{YYYY-MM-DD} or {endpoint_name}_{YYYY-MM-DD}_modalidade_{id}
-                parts = task_id.split('_')
-                if "modalidade" in parts:
-                    endpoint_name_part = "_".join(parts[:-3])
-                    data_date_str = parts[-3]
->>>>>>> 728b7e96
-                else:
-                    endpoint_name_part = "_".join(parts[:-1])
-                    data_date_str = parts[-1]
-
-                try:
-                    data_date = datetime.fromisoformat(data_date_str).date()
-                except ValueError:
-                    logger.error(f"Invalid date format in task ID: {task_id}")
-                    continue
 
                 page_1_response = {
                     "endpoint_url": f"{PNCP_BASE_URL}{response['url']}",
