--- conflicted
+++ resolved
@@ -116,13 +116,10 @@
     C -- "3. Transformação (dbt)" --> D[Tabelas Limpas e Analíticas];
     D -->|4. Análise| E(Jornalistas, Pesquisadores, Cidadãos);
 ```
-<<<<<<< HEAD
 _**Legenda:** O BALIZA orquestra a coleta da API do PNCP, armazena os dados brutos em um banco DuckDB e, com dbt, os transforma em insumos para análise._
-=======
-</details>
 
-<details>
-<summary><strong>🤖 Servidor de Análise com IA (MCP)</strong></summary>
+
+## 🤖 Servidor de Análise com IA (MCP)
 
 O BALIZA inclui um servidor compatível com o **Model Context Protocol (MCP)** da Anthropic. Isso permite que modelos de linguagem, como o Claude, se conectem diretamente aos seus dados de licitações para realizar análises complexas, consultas e visualizações de forma segura.
 
@@ -150,10 +147,6 @@
 - ⚙️ **Padrão Aberto:** Baseado no Model Context Protocol, garantindo interoperabilidade.
 
 Para saber mais sobre a arquitetura, leia nosso [**Guia Teórico do MCP**](./docs/mcp_guide.md).
-
-</details>
-<!-- Fim dos Tabs -->
->>>>>>> 17371445
 
 
 ## 🏗️ Arquitetura e Tecnologias
